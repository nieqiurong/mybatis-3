--- conflicted
+++ resolved
@@ -86,14 +86,8 @@
 
       for (ResultMapping resultMapping : resultMap.resultMappings) {
         resultMap.hasNestedQueries = resultMap.hasNestedQueries || resultMapping.getNestedQueryId() != null;
-<<<<<<< HEAD
         resultMap.hasNestedResultMaps = resultMap.hasNestedResultMaps || resultMapping.getNestedResultMapId() != null
             && resultMapping.getResultSet() == null && !JdbcType.CURSOR.equals(resultMapping.getJdbcType());
-=======
-        resultMap.hasNestedResultMaps = resultMap.hasNestedResultMaps
-            || resultMapping.getNestedResultMapId() != null && resultMapping.getResultSet() == null;
-
->>>>>>> d4af490f
         final String column = resultMapping.getColumn();
         if (column != null) {
           resultMap.mappedColumns.add(column.toUpperCase(Locale.ENGLISH));
